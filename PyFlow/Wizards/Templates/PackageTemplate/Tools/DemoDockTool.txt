<<<<<<< HEAD
from nine import str
from qtpy import QtGui
=======
from Qt import QtGui
>>>>>>> 7aaae87f

from PyFlow.UI.Tool.Tool import DockTool


class DemoDockTool(DockTool):
    """docstring for History tool."""
    def __init__(self):
        super(DemoDockTool, self).__init__()

    @staticmethod
    def getIcon():
        return QtGui.QIcon(":brick.png")

    @staticmethod
    def toolTip():
        return "My awesome dock tool!"

    @staticmethod
    def name():
        return "DemoDockTool"<|MERGE_RESOLUTION|>--- conflicted
+++ resolved
@@ -1,9 +1,4 @@
-<<<<<<< HEAD
-from nine import str
 from qtpy import QtGui
-=======
-from Qt import QtGui
->>>>>>> 7aaae87f
 
 from PyFlow.UI.Tool.Tool import DockTool
 
