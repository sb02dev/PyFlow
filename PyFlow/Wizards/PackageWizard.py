## Copyright 2015-2019 Ilgar Lunin, Pedro Cabrera

## Licensed under the Apache License, Version 2.0 (the "License");
## you may not use this file except in compliance with the License.
## You may obtain a copy of the License at

##     http://www.apache.org/licenses/LICENSE-2.0

## Unless required by applicable law or agreed to in writing, software
## distributed under the License is distributed on an "AS IS" BASIS,
## WITHOUT WARRANTIES OR CONDITIONS OF ANY KIND, either express or implied.
## See the License for the specific language governing permissions and
## limitations under the License.


import os
import shutil

from qtpy import QtCore
from qtpy import QtGui
from qtpy.QtWidgets import *

from PyFlow import Wizards
from PyFlow.Wizards.WizardDialogueBase import WizardDialogueBase
from PyFlow.Wizards.PkgGen import *
from PyFlow import Packages


class PackageWizard(WizardDialogueBase):
    """docstring for PackageWizard."""

    def __init__(self, parent=None):
        super(PackageWizard, self).__init__(parent)

    def addFinalPage(self):
        self.addPageWidget(
            QWidget(),
            "Everything is ready! Click done to generate the package!"
            + "\n\n**Note**: When job will be done, you will need to restart the editor in order to see your new stuff!"
            + "\nGood luck!",
        )

    def onDone(self):
        # if we are here, everything is correct
        packageName = self.lePkgName.text()
        includeUINodeFactory = (
            self.cbIncludeUINodeFactory.checkState() == QtCore.Qt.Checked
            and self.cbIncludeUINodeFactory.isEnabled()
        )
        IncludeUIPinFactory = (
            self.cbUIPinFactory.checkState() == QtCore.Qt.Checked
            and self.cbUIPinFactory.isEnabled()
        )
        IncludePinInputWidgetFactory = (
            self.cbPinInputWidgetFactory.checkState() == QtCore.Qt.Checked
            and self.cbPinInputWidgetFactory.isEnabled()
        )
        IncludePrefsWidget = self.cbPrefsWidget.checkState() == QtCore.Qt.Checked
        generatePackage(
            packageName,
            self.pbOutPathSelect.text(),
            bIncludeClassNode=self.cbIncludeClassNode.checkState() == QtCore.Qt.Checked,
            bIncludeFooLib=self.cbIncludeFooLib.checkState() == QtCore.Qt.Checked,
            bIncludeUINodeFactory=includeUINodeFactory,
            bIncludePin=self.cbIncludePin.checkState() == QtCore.Qt.Checked,
            bIncludeUIPinFactory=IncludeUIPinFactory,
            bIncludeTool=self.cbIncludeTool.checkState() == QtCore.Qt.Checked,
            bIncludeExporter=self.cbIncludeExporter.checkState() == QtCore.Qt.Checked,
            bIncludePinInputWidgetFactory=IncludePinInputWidgetFactory,
            bIncludePrefsWindget=IncludePrefsWidget,
        )
        self.accept()

    def populate(self):
        # first page
        self.p1 = QWidget()
        self.p1Layout = QHBoxLayout(self.p1)
        self.lePkgName = QLineEdit("DemoPackage")
        # allow only letters without spaces
<<<<<<< HEAD
        self.lePkgName.setValidator(QtGui.QRegularExpressionValidator(QtCore.QRegularExpression("^[A-Za-z]+$")))
=======
        self.lePkgName.setValidator(
            QtGui.QRegExpValidator(QtCore.QRegExp("^[A-Za-z]+$"))
        )
>>>>>>> 2226391f

        self.lePkgName.setAlignment(QtCore.Qt.AlignCenter)
        self.p1Layout.addWidget(self.lePkgName)
        self.addPageWidget(self.p1, "Choose a name for your new package!")

        # second page
        self.p2 = QWidget()
        self.p2Layout = QVBoxLayout(self.p2)
        self.goToDocsWidget = QWidget()
        self.goToDocsLayout = QHBoxLayout(self.goToDocsWidget)
        spacer = QSpacerItem(40, 20, QSizePolicy.Expanding, QSizePolicy.Maximum)
        self.goToDocsLayout.addItem(spacer)
        self.bpGotoComponentsDocs = QPushButton("?")
        self.bpGotoComponentsDocs.setToolTip("Go to docs")
        self.bpGotoComponentsDocs.clicked.connect(self.onGotoComponentsDocs)
        self.goToDocsLayout.addWidget(self.bpGotoComponentsDocs)
        self.p2Layout.addWidget(self.goToDocsWidget)
        self.cbIncludeClassNode = QCheckBox("Class node")
        self.cbIncludeClassNode.stateChanged.connect(self.checkIncludeUINodeFactory)
        self.cbIncludeFooLib = QCheckBox("Function library")
        self.cbIncludePin = QCheckBox("Pin")
        self.cbIncludePin.stateChanged.connect(self.checkUIPinFactories)
        self.cbIncludeTool = QCheckBox("Tool")
        self.cbIncludeExporter = QCheckBox("Exporter")

        self.classNodeLayout = QHBoxLayout()
        self.classNodeLayout.setSpacing(1)
        self.classNodeLayout.setContentsMargins(0, 0, 0, 0)
        self.cbIncludeUINodeFactory = QCheckBox("Include ui node factory")
        self.cbIncludeUINodeFactory.setEnabled(False)
        self.classNodeLayout.addWidget(self.cbIncludeClassNode)
        self.classNodeLayout.addWidget(self.cbIncludeUINodeFactory)
        self.p2Layout.addLayout(self.classNodeLayout)
        self.p2Layout.addWidget(self.cbIncludeFooLib)

        self.pinLayout = QHBoxLayout()
        self.pinLayout.setSpacing(1)
        self.pinLayout.setContentsMargins(0, 0, 0, 0)
        self.cbUIPinFactory = QCheckBox("Include ui pin factory")
        self.cbUIPinFactory.setEnabled(False)
        self.pinLayout.addWidget(self.cbIncludePin)
        self.pinLayout.addWidget(self.cbUIPinFactory)
        self.p2Layout.addLayout(self.pinLayout)

        self.toolLayout = QHBoxLayout()
        self.toolLayout.setSpacing(1)
        self.toolLayout.setContentsMargins(0, 0, 0, 0)
        self.cbPinInputWidgetFactory = QCheckBox("Include pin input widget factory")
        self.cbPinInputWidgetFactory.setEnabled(False)
        self.toolLayout.addWidget(self.cbIncludeTool)
        self.toolLayout.addWidget(self.cbPinInputWidgetFactory)
        self.p2Layout.addLayout(self.toolLayout)

        self.cbPrefsWidget = QCheckBox("Prefs widget")

        self.p2Layout.addWidget(self.cbIncludeExporter)
        self.p2Layout.addWidget(self.cbPrefsWidget)

        self.addPageWidget(
            self.p2,
            "What components should be included?",
            "Please select at least one component to include to package!",
            self.isPackaeModuleSelected,
        )

        # third page
        self.p3 = QWidget()
        self.p3Layout = QHBoxLayout(self.p3)
        self.pbOutPathSelect = QPushButton("...")
        self.p3Layout.addWidget(self.pbOutPathSelect)
        self.pbOutPathSelect.clicked.connect(self.onSelectPackageDirectory)
        self.addPageWidget(
            self.p3,
            "Select output directory for your new package!"
            + "\n\n**Note**: Output directory should be writable.",
            pageEnterCallback=self.onSelectPackageRootEntered,
        )

    def checkUIPinFactories(self, state):
        checked = self.cbIncludePin.checkState() == QtCore.Qt.Checked
        self.cbPinInputWidgetFactory.setEnabled(checked)
        self.cbUIPinFactory.setEnabled(checked)

    def checkIncludeUINodeFactory(self, state):
        # ui node factories can be created now only for class nodes
        self.cbIncludeUINodeFactory.setEnabled(
            self.cbIncludeClassNode.checkState() == QtCore.Qt.Checked
        )

    def onGotoComponentsDocs(self):
        print("Open components docs page")

    def onSelectPackageRootEntered(self):
        self.pbOutPathSelect.setText(Packages.__path__[0])

    def isPackaeModuleSelected(self):
        return any(
            [
                self.cbIncludeClassNode.checkState() == QtCore.Qt.Checked,
                self.cbIncludeFooLib.checkState() == QtCore.Qt.Checked,
                self.cbIncludePin.checkState() == QtCore.Qt.Checked,
                self.cbIncludeTool.checkState() == QtCore.Qt.Checked,
                self.cbIncludeExporter.checkState() == QtCore.Qt.Checked,
            ]
        )

    def onSelectPackageDirectory(self, *args):
        packageName = self.lePkgName.text()
        packageRoot = QFileDialog.getExistingDirectory(
            self,
            "Choose folder",
            "Choose folder",
            QFileDialog.ShowDirsOnly | QFileDialog.DontResolveSymlinks,
        )
        newPackagePath = os.path.join(packageRoot, packageName)
        newPackagePath = os.path.normpath(newPackagePath)
        self.pbOutPathSelect.setText(packageRoot)

    @staticmethod
    def run():
        instance = PackageWizard()
        instance.exec_()<|MERGE_RESOLUTION|>--- conflicted
+++ resolved
@@ -77,13 +77,7 @@
         self.p1Layout = QHBoxLayout(self.p1)
         self.lePkgName = QLineEdit("DemoPackage")
         # allow only letters without spaces
-<<<<<<< HEAD
         self.lePkgName.setValidator(QtGui.QRegularExpressionValidator(QtCore.QRegularExpression("^[A-Za-z]+$")))
-=======
-        self.lePkgName.setValidator(
-            QtGui.QRegExpValidator(QtCore.QRegExp("^[A-Za-z]+$"))
-        )
->>>>>>> 2226391f
 
         self.lePkgName.setAlignment(QtCore.Qt.AlignCenter)
         self.p1Layout.addWidget(self.lePkgName)
