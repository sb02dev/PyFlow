--- conflicted
+++ resolved
@@ -1,5 +1,5 @@
 from PyFlow.Core import PinBase
-from PyFlow.Core.Common import *
+from PyFlow.Core.AGraphCommon import *
 from PyFlow import getAllPinClasses
 from PyFlow import CreateRawPin
 
@@ -148,10 +148,5 @@
             self._wrapper().setType(other.color())
             self.setData(other.defaultValue())
             self.setDefaultValue(other.defaultValue())
-<<<<<<< HEAD
-            if other.dirty:
-                self.setDirty()
-=======
             self.call = other.call
-            self.dirty = other.dirty
->>>>>>> 3c95cc4e
+            self.dirty = other.dirty