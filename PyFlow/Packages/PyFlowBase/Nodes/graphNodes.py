--- conflicted
+++ resolved
@@ -82,20 +82,14 @@
         if jsonTemplate is not None:
             sortedOutputs = sorted(jsonTemplate["outputs"], key=lambda x: x["pinIndex"])
             for outPinJson in sortedOutputs:
-<<<<<<< HEAD
                 if outPinJson["name"] not in existingPins:
                     dynOut = self.addOutPin(outPinJson["name"], outPinJson["dataType"])
                     dynOut.uid = uuid.UUID(outPinJson["uuid"])
-=======
-                if outPinJson['name'] not in existingPins:
-                    dynOut = self.addOutPin(outPinJson['name'], outPinJson["dataType"])
-                    dynOut.uid = uuid.UUID(outPinJson['uuid'])
                     try:
-                        val = json.loads(outPinJson['value'], cls=dynOut.jsonDecoderClass())
+                        val = json.loads(outPinJson["value"], cls=dynOut.jsonDecoderClass())
                         dynOut.setData(val)
                     except:
                         dynOut.setData(dynOut.defaultValue())
->>>>>>> d446e7cf
 
 
 class graphOutputs(NodeBase):
