--- conflicted
+++ resolved
@@ -13,14 +13,8 @@
 ## limitations under the License.
 
 
-<<<<<<< HEAD
 from qtpy import QtCore
-from qtpy import QtGui
 from qtpy.QtWidgets import *
-=======
-from Qt import QtCore
-from Qt.QtWidgets import *
->>>>>>> ffe52ce3
 
 from PyFlow.UI.Tool.Tool import DockTool
 from PyFlow.UI.Widgets.PropertiesFramework import *
