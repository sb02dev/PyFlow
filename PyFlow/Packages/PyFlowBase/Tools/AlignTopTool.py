--- conflicted
+++ resolved
@@ -17,12 +17,7 @@
 from PyFlow.Packages.PyFlowBase.Tools import RESOURCES_DIR
 from PyFlow.Core.Common import Direction
 
-<<<<<<< HEAD
 from qtpy import QtGui
-from qtpy.QtWidgets import QFileDialog
-=======
-from Qt import QtGui
->>>>>>> ffe52ce3
 
 
 class AlignTopTool(ShelfTool):
