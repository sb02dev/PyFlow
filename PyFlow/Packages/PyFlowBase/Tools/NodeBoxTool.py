--- conflicted
+++ resolved
@@ -13,12 +13,7 @@
 ## limitations under the License.
 
 
-<<<<<<< HEAD
 from qtpy import QtCore
-from qtpy import QtGui
-=======
-from Qt import QtCore
->>>>>>> ffe52ce3
 
 from PyFlow.UI.Tool.Tool import DockTool
 from PyFlow.UI.Views.NodeBox import NodesBox
