--- conflicted
+++ resolved
@@ -13,13 +13,7 @@
 ## limitations under the License.
 
 
-<<<<<<< HEAD
-from qtpy import QtCore
-from qtpy import QtGui
 from qtpy import QtWidgets
-=======
-from Qt import QtWidgets
->>>>>>> ffe52ce3
 
 from PyFlow.UI.Tool.Tool import DockTool
 from PyFlow.UI.Widgets.PropertiesFramework import PropertiesWidget
