--- conflicted
+++ resolved
@@ -15,10 +15,6 @@
 
 from blinker import Signal
 import json
-<<<<<<< HEAD
-from qtpy import QtGui
-=======
->>>>>>> ffe52ce3
 
 from PyFlow.Core import PinBase
 from PyFlow.Core.Common import *
