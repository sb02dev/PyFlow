--- conflicted
+++ resolved
@@ -15,14 +15,8 @@
 
 # Input widgets for pins
 
-<<<<<<< HEAD
-from copy import copy
 from qtpy import QtCore
 from qtpy.QtWidgets import *
-=======
-from Qt import QtCore
-from Qt.QtWidgets import *
->>>>>>> ffe52ce3
 
 from PyFlow.Packages.PyFlowBase import PACKAGE_NAME
 from PyFlow import GET_PACKAGES
