--- conflicted
+++ resolved
@@ -13,15 +13,8 @@
 ## limitations under the License.
 
 
-<<<<<<< HEAD
-from nine import *
-
 from qtpy import QtCore
 from qtpy import QtGui
-=======
-from Qt import QtCore
-from Qt import QtGui
->>>>>>> 7aaae87f
 from PyFlow.UI.Canvas.UICommon import *
 from PyFlow.UI.Canvas.Painters import NodePainter
 from PyFlow.UI.Canvas.UINodeBase import UINodeBase, InputTextField
