--- conflicted
+++ resolved
@@ -429,12 +429,7 @@
                 pin = self.getPin(str(outJson['name']), PinSelectionGroup.Outputs)
                 pin.uid = uuid.UUID(outJson['uuid'])
                 if "currDataType" in outJson:
-<<<<<<< HEAD
-                    pin.setType(outJson["currDataType"])
-                pin.changeTypeOnConnection = inpJson['changeType']
-                try:
-=======
-                    pin.setType(outJson["currDataType"]    )     
+                    pin.setType(outJson["currDataType"]) 
                 pin.changeTypeOnConnection= outJson['changeType']
                 for opt in PinOptions:
                     if opt.value in outJson["options"]:
@@ -443,7 +438,6 @@
                         pin.disableOptions(opt)                
                 pin.changeStructure(outJson["structure"],True)
                 try:    
->>>>>>> 48c76dbe
                     pin.setData(json.loads(outJson['value'], cls=pin.jsonDecoderClass()))
                 except:
                     pin.setData(pin.defaultValue())
