--- conflicted
+++ resolved
@@ -16,14 +16,8 @@
 import json
 import threading
 
-<<<<<<< HEAD
 from qtpy.QtWidgets import *
 from qtpy import QtGui
-from qtpy import QtCore
-=======
-from Qt.QtWidgets import *
-from Qt import QtGui
->>>>>>> ffe52ce3
 from PyFlow import INITIALIZE
 from PyFlow.Core.Common import *
 from PyFlow.Core.GraphManager import GraphManagerSingleton
