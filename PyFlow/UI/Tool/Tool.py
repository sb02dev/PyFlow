## Copyright 2015-2019 Ilgar Lunin, Pedro Cabrera

## Licensed under the Apache License, Version 2.0 (the "License");
## you may not use this file except in compliance with the License.
## You may obtain a copy of the License at

##     http://www.apache.org/licenses/LICENSE-2.0

## Unless required by applicable law or agreed to in writing, software
## distributed under the License is distributed on an "AS IS" BASIS,
## WITHOUT WARRANTIES OR CONDITIONS OF ANY KIND, either express or implied.
## See the License for the specific language governing permissions and
## limitations under the License.


import uuid
from qtpy import QtWidgets
from qtpy import QtGui, QtCore

from PyFlow.PyFlow.UI.Utils.stylesheet import editableStyleSheet


class ToolBase(object):
    """Base class for all editor tools

    .. py:method:: name()
        :staticmethod:

        Returns name of this tool
    """

    packageName = ""  #: Package name this tool belongs to

    def __init__(self):
        super(ToolBase, self).__init__()
        self.uid = uuid.uuid4()
        self.pyFlowInstance = None

    @staticmethod
    def supportedSoftwares():
        """Under what software to work
        """
        return ["any"]

    def onShow(self):
        """Called when tool pops up
        """
        pass

    def onDestroy(self):
        """Called when tool destroyed
        """
        pass

    def saveState(self, settings):
        """Called on tool save

        When this method is called, correct group is already selected.
        So you just need to call **setValue** here

        .. code-block:: python
            :linenos:

            def saveState(self, settings):
                super(ScreenshotTool, self).saveState(settings)
                settings.setValue("format", self.format)

        :param settings: Settings class instance
        :type settings: :class:`QSettings`
        """
        settings.setValue("uid", str(self.uid))

    def restoreState(self, settings):
        """Called when application loaded

        Restore any saved state here.
        Same as **saveState**, settings group already selected, so just call **value** method
        to access data

        .. code-block::
            :linenos:

            def restoreState(self, settings):
                super(ScreenshotTool, self).restoreState(settings)
                formatValue = settings.value("format")
                if formatValue is not None:
                    self.format = formatValue
                else:
                    self.format = "PNG"

        :param settings: Settings class instance
        :type settings: :class:`QSettings`
        """
        uidStr = settings.value("uid")
        if uidStr is not None:
            self.uid = uuid.UUID(uidStr)
        else:
            self.uid = uuid.uuid4()

    #TODO UPDATES THIS FOR WHEN WINDOWS CHANGES TO ACTIVE INSTANCE
    def setAppInstance(self, pyFlowInstance):
        if self.pyFlowInstance is None:
            self.pyFlowInstance = pyFlowInstance

    @staticmethod
    def toolTip():
        """Tool tip message

        :rtype: str
        """
        return "Default tooltip"

    def uniqueName(self):
        """Tool unique name

        In case if tool is not a singleton like PropertiesTool, wee need to
        store separate data for each instance. We use unique identifiers (:class:`~uuid.UUID`)
        postfixes for this

        :rtype: str
        """
        return "{0}::{1}".format(self.name(), str(self.uid))

    @staticmethod
    def name():
        return "ToolBase"


class ShelfTool(ToolBase):
    """Base class for shelf tools
    """

    def __init__(self):
        super(ShelfTool, self).__init__()

    def contextMenuBuilder(self):
        return None

    @staticmethod
    def getIcon():
        return QtGui.QIcon.fromTheme("go-home")

    def do(self):
        print(self.name(), "called!", self.canvas)  # TODO: there is no 'canvas' yet

class FormTool(QtWidgets.QMdiSubWindow, ToolBase):
    """Base class for form tools
    """
    def __init__(self):
        ToolBase.__init__(self)
        QtWidgets.QMdiSubWindow.__init__(self)
        self.setToolTip(self.toolTip())
        self.setObjectName(self.uniqueName())

    def supportedSoftwares():
        """Under what software to work
        """
        return ["any"]

    @staticmethod
    def isSingleton():
        return False

    def onShow(self):
        super(FormTool, self).onShow()
        self.setWindowTitle(self.name())

    def contextMenuBuilder(self):
        return None

    @staticmethod
    def getIcon():
        return None

    def restoreState(self, settings):
        super(FormTool, self).restoreState(settings)
        self.setObjectName(self.uniqueName())

    def closeEvent(self, event):
        self.onDestroy()
        self.parent().unregisterToolInstance(self)
        event.accept()

    def do(self):
        print(self.name(), "called!", self.canvas)

class DockTool(QtWidgets.QDockWidget, ToolBase):
    """Base class for dock tools
    """

    def __init__(self):
        ToolBase.__init__(self)
        QtWidgets.QDockWidget.__init__(self)
        self.setToolTip(self.toolTip())
<<<<<<< HEAD
        #self.setFeatures(QtWidgets.QDockWidget.AllDockWidgetFeatures)
        self.setAllowedAreas(
            QtCore.Qt.BottomDockWidgetArea
            | QtCore.Qt.LeftDockWidgetArea
            | QtCore.Qt.RightDockWidgetArea
            | QtCore.Qt.TopDockWidgetArea
        )
=======
        self.setFeatures(QtWidgets.QDockWidget.DockWidgetClosable |
                 QtWidgets.QDockWidget.DockWidgetFloatable |
                 QtWidgets.QDockWidget.DockWidgetMovable)

        self.setAllowedAreas(QtCore.Qt.BottomDockWidgetArea | QtCore.Qt.LeftDockWidgetArea | QtCore.Qt.RightDockWidgetArea | QtCore.Qt.TopDockWidgetArea)
>>>>>>> 6a444525
        self.setObjectName(self.uniqueName())
        self.setTitleBarWidget(DockTitleBar(self))
        self.setFloating(False)

    @staticmethod
    def defaultDockArea():
        return QtCore.Qt.LeftDockWidgetArea

    @staticmethod
    def isSingleton():
        return False

    def onShow(self):
        super(DockTool, self).onShow()
        self.setWindowTitle(self.name())

    @staticmethod
    def getIcon():
        return None

    def restoreState(self, settings):
        super(DockTool, self).restoreState(settings)
        self.setObjectName(self.uniqueName())

    def closeEvent(self, event):
        self.onDestroy()
        self.parent().unregisterToolInstance(self)
        event.accept()

    def addButton(self, button):
        self.titleBarWidget().addButton(button)

class DockTitleBar(QtWidgets.QWidget):
    def __init__(self, dockWidget, renamable=False):
        super(DockTitleBar, self).__init__(dockWidget)
        self.renamable = renamable
        self.setLayout(QtWidgets.QHBoxLayout())
        self.layout().setContentsMargins(0, 0, 0, 1)
        self.buttonsLay = QtWidgets.QHBoxLayout()
        self.buttonsLay.setSpacing(1)
<<<<<<< HEAD
        self.buttonsLay.setContentsMargins(1,1,1,1)
=======
        self.buttonsLay.setContentsMargins(1, 1, 1, 1)
>>>>>>> 6a444525
        self.box = QtWidgets.QGroupBox("")
        self.box.setLayout(self.buttonsLay)
        self.box.setObjectName("Docked")
        self.layout().addWidget(self.box)

        self.box.mouseDoubleClickEvent = self.mouseDoubleClickEvent
        self.box.mousePressEvent = self.mousePressEvent
        self.box.mouseMoveEvent = self.mouseMoveEvent
        self.box.mouseReleaseEvent = self.mouseReleaseEvent

        self.titleLabel = QtWidgets.QLabel(self)
        self.titleLabel.setStyleSheet("background:transparent")
        self.titleEdit = QtWidgets.QLineEdit(self)
        self.titleEdit.hide()
        self.titleEdit.editingFinished.connect(self.finishEdit)

        self.buttonSize = QtCore.QSize(14, 14)

        self.dockButton = QtWidgets.QToolButton(self)
        self.dockButton.setIcon(QtGui.QIcon(":/split_window.png"))
        self.dockButton.setMaximumSize(self.buttonSize)
        self.dockButton.setAutoRaise(True)
        self.dockButton.clicked.connect(self.toggleFloating)

        self.closeButton = QtWidgets.QToolButton(self)
        self.closeButton.setMaximumSize(self.buttonSize)
        self.closeButton.setAutoRaise(True)
        self.closeButton.setIcon(QtGui.QIcon(":/close_window.png"))
        self.closeButton.clicked.connect(self.closeParent)

        self.buttonsLay.addSpacing(2)
        self.buttonsLay.addWidget(self.titleLabel)
        self.buttonsLay.addWidget(self.titleEdit)
        self.buttonsLay.addStretch()
        self.buttonsLay.addSpacing(5)
        self.buttonsLay.addWidget(self.dockButton)
        self.buttonsLay.addWidget(self.closeButton)

        dockWidget.featuresChanged.connect(self.onFeaturesChanged)

        self.onFeaturesChanged(dockWidget.features())
        self.setTitle(dockWidget.windowTitle())
        dockWidget.installEventFilter(self)
        dockWidget.topLevelChanged.connect(self.ChangeFloatingStyle)

    def eventFilter(self, source, event):
        if event.type() == QtCore.QEvent.WindowTitleChange:
            self.setTitle(source.windowTitle())
        return super(DockTitleBar, self).eventFilter(source, event)

    def startEdit(self):
        self.titleLabel.hide()
        self.titleEdit.show()
        self.titleEdit.setFocus()

    def finishEdit(self):
        self.titleEdit.hide()
        self.titleLabel.show()
        self.parent().setWindowTitle(self.titleEdit.text())

    def onFeaturesChanged(self, features):
        if not features & QtWidgets.QDockWidget.DockWidgetVerticalTitleBar:
<<<<<<< HEAD
            self.closeButton.setVisible(
                features & QtWidgets.QDockWidget.DockWidgetClosable == QtWidgets.QDockWidget.DockWidgetClosable)
            self.dockButton.setVisible(
                features & QtWidgets.QDockWidget.DockWidgetFloatable == QtWidgets.QDockWidget.DockWidgetFloatable)
=======
            self.closeButton.setVisible(bool(
                features & QtWidgets.QDockWidget.DockWidgetClosable))
            self.dockButton.setVisible(bool(
                features & QtWidgets.QDockWidget.DockWidgetFloatable))
>>>>>>> 6a444525
        else:
            raise ValueError("vertical title bar not supported")

    def setTitle(self, title):
        self.titleLabel.setText(title)
        self.titleEdit.setText(title)

    def ChangeFloatingStyle(self, state):
        if not state:
            self.box.setStyleSheet(editableStyleSheet().getStyleSheet())
        else:
            self.box.setStyleSheet(
                """QGroupBox{
                                background-color: qlineargradient(x1: 0, y1: 0, x2: 0, y2: 1,
                                stop: 0 %s,
                                stop: 0.6 %s,
                                stop: 1.0 %s);}"""
                % (
                    "rgba%s" % str(editableStyleSheet().ButtonsColor.getRgb()),
                    "rgba%s" % str(editableStyleSheet().BgColorBright.getRgb()),
                    "rgba%s" % str(editableStyleSheet().BgColorBright.getRgb()),
                )
            )

    def update(self, *args, **kwargs):
        self.ChangeFloatingStyle(self.parent().isFloating())
        super(DockTitleBar, self).update(*args, **kwargs)

    def toggleFloating(self):
        self.parent().setFloating(not self.parent().isFloating())

    def closeParent(self):
        self.parent().toggleViewAction().setChecked(False)
        self.parent().close()

    def mouseDoubleClickEvent(self, event):
        if event.pos().x() <= self.titleLabel.width() and self.renamable:
            self.startEdit()
        else:
            # this keeps the normal double-click behaviour
            super(DockTitleBar, self).mouseDoubleClickEvent(event)

    def mouseReleaseEvent(self, event):
        event.ignore()

    def mousePressEvent(self, event):
        event.ignore()

    def mouseMoveEvent(self, event):
        event.ignore()

    def addButton(self, button):
        button.setAutoRaise(True)
        button.setMaximumSize(self.buttonSize)
        self.buttonsLay.insertWidget(5, button)<|MERGE_RESOLUTION|>--- conflicted
+++ resolved
@@ -17,7 +17,7 @@
 from qtpy import QtWidgets
 from qtpy import QtGui, QtCore
 
-from PyFlow.PyFlow.UI.Utils.stylesheet import editableStyleSheet
+from PyFlow.UI.Utils.stylesheet import editableStyleSheet
 
 
 class ToolBase(object):
@@ -97,7 +97,6 @@
         else:
             self.uid = uuid.uuid4()
 
-    #TODO UPDATES THIS FOR WHEN WINDOWS CHANGES TO ACTIVE INSTANCE
     def setAppInstance(self, pyFlowInstance):
         if self.pyFlowInstance is None:
             self.pyFlowInstance = pyFlowInstance
@@ -192,7 +191,6 @@
         ToolBase.__init__(self)
         QtWidgets.QDockWidget.__init__(self)
         self.setToolTip(self.toolTip())
-<<<<<<< HEAD
         #self.setFeatures(QtWidgets.QDockWidget.AllDockWidgetFeatures)
         self.setAllowedAreas(
             QtCore.Qt.BottomDockWidgetArea
@@ -200,13 +198,6 @@
             | QtCore.Qt.RightDockWidgetArea
             | QtCore.Qt.TopDockWidgetArea
         )
-=======
-        self.setFeatures(QtWidgets.QDockWidget.DockWidgetClosable |
-                 QtWidgets.QDockWidget.DockWidgetFloatable |
-                 QtWidgets.QDockWidget.DockWidgetMovable)
-
-        self.setAllowedAreas(QtCore.Qt.BottomDockWidgetArea | QtCore.Qt.LeftDockWidgetArea | QtCore.Qt.RightDockWidgetArea | QtCore.Qt.TopDockWidgetArea)
->>>>>>> 6a444525
         self.setObjectName(self.uniqueName())
         self.setTitleBarWidget(DockTitleBar(self))
         self.setFloating(False)
@@ -247,11 +238,7 @@
         self.layout().setContentsMargins(0, 0, 0, 1)
         self.buttonsLay = QtWidgets.QHBoxLayout()
         self.buttonsLay.setSpacing(1)
-<<<<<<< HEAD
         self.buttonsLay.setContentsMargins(1,1,1,1)
-=======
-        self.buttonsLay.setContentsMargins(1, 1, 1, 1)
->>>>>>> 6a444525
         self.box = QtWidgets.QGroupBox("")
         self.box.setLayout(self.buttonsLay)
         self.box.setObjectName("Docked")
@@ -314,17 +301,10 @@
 
     def onFeaturesChanged(self, features):
         if not features & QtWidgets.QDockWidget.DockWidgetVerticalTitleBar:
-<<<<<<< HEAD
             self.closeButton.setVisible(
                 features & QtWidgets.QDockWidget.DockWidgetClosable == QtWidgets.QDockWidget.DockWidgetClosable)
             self.dockButton.setVisible(
                 features & QtWidgets.QDockWidget.DockWidgetFloatable == QtWidgets.QDockWidget.DockWidgetFloatable)
-=======
-            self.closeButton.setVisible(bool(
-                features & QtWidgets.QDockWidget.DockWidgetClosable))
-            self.dockButton.setVisible(bool(
-                features & QtWidgets.QDockWidget.DockWidgetFloatable))
->>>>>>> 6a444525
         else:
             raise ValueError("vertical title bar not supported")
 
