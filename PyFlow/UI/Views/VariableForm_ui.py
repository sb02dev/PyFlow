--- conflicted
+++ resolved
@@ -9,7 +9,6 @@
 # WARNING! All changes made in this file will be lost!
 
 from qtpy import QtCore, QtGui, QtWidgets
-
 
 class Ui_Form(object):
     def setupUi(self, Form):
@@ -39,10 +38,5 @@
         QtCore.QMetaObject.connectSlotsByName(Form)
 
     def retranslateUi(self, Form):
-<<<<<<< HEAD
         Form.setWindowTitle("Form")
         self.labelName.setText("var name")
-=======
-        Form.setWindowTitle(QtCompat.translate("Form", "Form", None, -1))
-        self.labelName.setText(QtCompat.translate("Form", "var name", None, -1))
->>>>>>> 2226391f
