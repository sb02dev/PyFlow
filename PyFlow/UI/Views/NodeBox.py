## Copyright 2015-2019 Ilgar Lunin, Pedro Cabrera

## Licensed under the Apache License, Version 2.0 (the "License");
## you may not use this file except in compliance with the License.
## You may obtain a copy of the License at

##     http://www.apache.org/licenses/LICENSE-2.0

## Unless required by applicable law or agreed to in writing, software
## distributed under the License is distributed on an "AS IS" BASIS,
## WITHOUT WARRANTIES OR CONDITIONS OF ANY KIND, either express or implied.
## See the License for the specific language governing permissions and
## limitations under the License.


import json
import os
import uuid
from inspect import getfullargspec

from qtpy import QtCore
from qtpy import QtGui
from qtpy.QtWidgets import *

<<<<<<< HEAD
from PyFlow import GET_PACKAGE_PATH
=======
from PyFlow.PyFlow import GET_PACKAGES
from PyFlow.PyFlow import GET_PACKAGE_PATH
>>>>>>> 6a444525

from PyFlow.PyFlow.Core.Common import *
from PyFlow.PyFlow.UI.Canvas.UICommon import *
from PyFlow.PyFlow.UI.EditorHistory import EditorHistory
from PyFlow.PyFlow.Core.NodeBase import NodeBase

from PyFlow.PyFlow.UI.Utils.stylesheet import editableStyleSheet


class NodeBoxLineEdit(QLineEdit):
    def __init__(self, parent, events=True):
        super(NodeBoxLineEdit, self).__init__(parent)
        self.setParent(parent)
        self._events = events
        self.parent = parent
        self.setLocale(
            QtCore.QLocale(QtCore.QLocale.English, QtCore.QLocale.UnitedStates)
        )
        self.setObjectName("le_nodes")
        style = (
            "border-radius: 2px;"
            + "font-size: 14px;"
            + "border-style: outset;"
            + "border-width: 1px;"
        )
        self.setStyleSheet(style)
        self.setPlaceholderText("enter node name..")


class NodeBoxTreeWidget(QTreeWidget):
    showInfo = QtCore.Signal(object)
    hideInfo = QtCore.Signal()

    def __init__(
        self,
        parent,
        canvas,
        bNodeInfoEnabled=True,
        useDragAndDrop=True,
        bGripsEnabled=True,
    ):
        super(NodeBoxTreeWidget, self).__init__(parent)
        style = (
            "border-radius: 2px;"
            + "font-size: 14px;"
            + "border-style: outset;"
            + "border-width: 1px;"
        )
        self.setStyleSheet(style)
        self.bGripsEnabled = bGripsEnabled
        self.canvas = canvas
        self.setParent(parent)
        self.setFrameShape(QFrame.NoFrame)
        self.setFrameShadow(QFrame.Sunken)
        self.setObjectName("tree_nodes")
        self.setSortingEnabled(True)
        self.sortByColumn(0, QtCore.Qt.AscendingOrder)
        self.setColumnCount(0)
        self.setHeaderHidden(True)
        self.bUseDragAndDrop = useDragAndDrop
        if useDragAndDrop:
            self.setDragEnabled(True)
            self.setDragDropMode(QAbstractItemView.DragOnly)
        self.setAnimated(True)
        self.categoryPaths = {}
        self.bNodeInfoEnabled = bNodeInfoEnabled
        self.currentItemChanged.connect(self.onCurrentItemChanged)
        self.suggestionsEnabled = False

    def onCurrentItemChanged(self, current, previous):
        if current is not None:
            if self.bNodeInfoEnabled:
                if not current.bCategory:
                    if current.docString is not None:
                        self.showInfo.emit(current.docString)
                else:
                    self.hideInfo.emit()

    def _isCategoryExists(self, category_name, categories):
        bFound = False
        if category_name in categories:
            return True
        if not bFound:
            for c in categories:
                sepCatNames = c.split("|")
                if len(sepCatNames) == 1:
                    if category_name == c:
                        return True
                else:
                    for i in range(0, len(sepCatNames)):
                        c = "|".join(sepCatNames)
                        if category_name == c:
                            return True
                        sepCatNames.pop()
        return False

    def insertNode(
        self,
        nodeCategoryPath,
        name,
        doc=None,
        libName=None,
        bPyNode=False,
        bCompoundNode=False,
    ):
        nodePath = nodeCategoryPath.split("|")
        categoryPath = ""
        # walk from tree top to bottom, creating folders if needed
        # also writing all paths in dict to avoid duplications
        for folderId in range(0, len(nodePath)):
            folderName = nodePath[folderId]
            if folderId == 0:
                categoryPath = folderName
                if categoryPath not in self.categoryPaths:
                    rootFolderItem = QTreeWidgetItem(self)
                    rootFolderItem.bCategory = True
                    rootFolderItem.setFlags(QtCore.Qt.ItemIsEnabled)
                    rootFolderItem.setText(0, folderName)
                    rootFolderItem.setBackground(
                        folderId, editableStyleSheet().BgColorBright
                    )
                    self.categoryPaths[categoryPath] = rootFolderItem
            else:
                parentCategoryPath = categoryPath
                categoryPath += "|{}".format(folderName)
                if categoryPath not in self.categoryPaths:
                    childCategoryItem = QTreeWidgetItem(
                        self.categoryPaths[parentCategoryPath]
                    )
                    childCategoryItem.setFlags(QtCore.Qt.ItemIsEnabled)
                    childCategoryItem.bCategory = True
                    childCategoryItem.setText(0, folderName)
                    childCategoryItem.setBackground(
                        0, editableStyleSheet().BgColorBright.lighter(150)
                    )
                    self.categoryPaths[categoryPath] = childCategoryItem
        # create node under constructed folder
        # TODO: Subclass QTreeWidgetItem to not create dynamic attributes. Below code is ugly
        nodeItem = QTreeWidgetItem(self.categoryPaths[categoryPath])
        nodeItem.bCategory = False
        nodeItem.bPyNode = bPyNode
        nodeItem.bCompoundNode = bCompoundNode
        nodeItem.setText(0, name)
        nodeItem.libName = libName
        nodeItem.docString = doc
        return nodeItem

    def refresh(self, pattern="", pinDirection=None, pinStructure=StructureType.Single):
        self.clear()
        self.categoryPaths = {}

        dataType = None
        if self.canvas.pressedPin is not None:
            dataType = self.canvas.pressedPin.dataType

        for package_name, package in GET_PACKAGES().items():
            # annotated functions
            for libName, lib in package.GetFunctionLibraries().items():
                foos = lib.getFunctions()
                for name, foo in foos.items():
                    foo = foo
                    libName = foo.__annotations__["lib"]
                    fooArgNames = getfullargspec(foo).args
                    fooInpTypes = set()
                    fooOutTypes = set()
                    fooInpStructs = set()
                    fooOutStructs = set()
                    if foo.__annotations__["nodeType"] == NodeTypes.Callable:
                        fooInpTypes.add("ExecPin")
                        fooOutTypes.add("ExecPin")
                        fooInpStructs.add(StructureType.Single)
                        fooOutStructs.add(StructureType.Single)

                    # consider return type if not None
                    if foo.__annotations__["return"] is not None:
                        fooOutTypes.add(foo.__annotations__["return"][0])
                        fooOutStructs.add(
                            findStructFromValue(foo.__annotations__["return"][1])
                        )

                    for index in range(len(fooArgNames)):
                        dType = foo.__annotations__[fooArgNames[index]]
                        # if tuple - this means ref pin type (output) + default value
                        # eg: (3, True) - bool with True default val
                        fooInpTypes.add(dType[0])
                        fooInpStructs.add(findStructFromValue(dType[1]))

                    nodeCategoryPath = "{0}|{1}".format(
                        package_name, foo.__annotations__["meta"][NodeMeta.CATEGORY]
                    )
                    keywords = foo.__annotations__["meta"][NodeMeta.KEYWORDS]
                    checkString = name + nodeCategoryPath + "".join(keywords)
                    if pattern.lower() in checkString.lower():
                        # create all nodes items if clicked on canvas
                        if dataType is None:
                            self.suggestionsEnabled = False
                            self.insertNode(
                                nodeCategoryPath, name, foo.__doc__, libName
                            )
                        else:
                            self.suggestionsEnabled = True
                            if pinDirection == PinDirection.Output:
                                if pinStructure != StructureType.Multi:
                                    hasMultiPins = StructureType.Multi in fooInpStructs
                                    if dataType in fooInpTypes and (
                                        pinStructure in fooInpStructs or hasMultiPins
                                    ):
                                        self.insertNode(
                                            nodeCategoryPath, name, foo.__doc__, libName
                                        )
                                elif dataType in fooInpTypes:
                                    self.insertNode(
                                        nodeCategoryPath, name, foo.__doc__, libName
                                    )
                            else:
                                if pinStructure != StructureType.Multi:
                                    hasMultiPins = StructureType.Multi in fooOutStructs
                                    if dataType in fooOutTypes and (
                                        pinStructure in fooOutStructs or hasMultiPins
                                    ):
                                        self.insertNode(
                                            nodeCategoryPath, name, foo.__doc__, libName
                                        )
                                elif dataType in fooOutTypes:
                                    self.insertNode(
                                        nodeCategoryPath, name, foo.__doc__, libName
                                    )

            # class based nodes
            for node_class in package.GetNodeClasses().values():
                if node_class.__name__ in ("setVar", "getVar"):
                    continue

                nodeCategoryPath = "{0}|{1}".format(package_name, node_class.category())

                checkString = (
                    node_class.__name__
                    + nodeCategoryPath
                    + "".join(node_class.keywords())
                )
                if pattern.lower() not in checkString.lower():
                    continue
                if dataType is None:
                    self.insertNode(
                        nodeCategoryPath, node_class.__name__, node_class.description()
                    )
                else:
                    # if pressed pin is output pin
                    # filter by nodes input types
                    hints = node_class.pinTypeHints()
                    if pinDirection == PinDirection.Output:
                        if pinStructure != StructureType.Multi:
                            hasMultiPins = StructureType.Multi in hints.inputStructs
                            if dataType in hints.inputTypes and (
                                pinStructure in hints.inputStructs or hasMultiPins
                            ):
                                self.insertNode(
                                    nodeCategoryPath,
                                    node_class.__name__,
                                    node_class.description(),
                                )
                        elif dataType in hints.inputTypes:
                            self.insertNode(
                                nodeCategoryPath,
                                node_class.__name__,
                                node_class.description(),
                            )
                    else:
                        # if pressed pin is input pin
                        # filter by nodes output types
                        if pinStructure != StructureType.Multi:
                            hasMultiPins = StructureType.Multi in hints.outputStructs
                            if dataType in hints.outputTypes and (
                                pinStructure in hints.outputStructs or hasMultiPins
                            ):
                                self.insertNode(
                                    nodeCategoryPath,
                                    node_class.__name__,
                                    node_class.description(),
                                )
                        elif dataType in hints.outputTypes:
                            self.insertNode(
                                nodeCategoryPath,
                                node_class.__name__,
                                node_class.description(),
                            )

            # populate exported py nodes
            packagePath = GET_PACKAGE_PATH(package_name)
            pyNodesRoot = os.path.join(packagePath, "PyNodes")
            if os.path.exists(pyNodesRoot):
                for path, dirs, files in os.walk(pyNodesRoot):
                    for f in files:
                        pyNodeName, extension = os.path.splitext(f)
                        if extension == ".pynode":
                            p = os.path.normpath(path)
                            folders = p.split(os.sep)
                            index = folders.index("PyNodes")
                            categorySuffix = "|".join(folders[index:])
                            category = "{0}|{1}".format(package_name, categorySuffix)
                            self.insertNode(category, pyNodeName, bPyNode=True)

            # populate exported compounds
            compoundNodesRoot = os.path.join(packagePath, "Compounds")
            if os.path.exists(compoundNodesRoot):
                for path, dirs, files in os.walk(compoundNodesRoot):
                    for f in files:
                        _, extension = os.path.splitext(f)
                        if extension == ".compound":
                            compoundsRoot = os.path.normpath(path)
                            fullCompoundPath = os.path.join(compoundsRoot, f)
                            with open(fullCompoundPath, "r") as compoundFile:
                                data = json.load(compoundFile)
                                compoundCategoryName = data["category"]
                                compoundNodeName = data["name"]
                                category = "{0}|{1}|{2}".format(
                                    package_name, "Compounds", compoundCategoryName
                                )
                                self.insertNode(
                                    category, compoundNodeName, bCompoundNode=True
                                )

            # expand all categories
            if dataType is not None:
                for categoryItem in self.categoryPaths.values():
                    categoryItem.setExpanded(True)
            self.sortItems(0, QtCore.Qt.AscendingOrder)

    def mousePressEvent(self, event):
        super(NodeBoxTreeWidget, self).mousePressEvent(event)
        item_clicked = self.currentItem()
        if not item_clicked:
            event.ignore()
            return
        # check if clicked item is a category
        if item_clicked.bCategory:
            event.ignore()
            return
        # find top level parent
        rootItem = item_clicked
        bPyNode = False
        bCompoundNode = False
        if not item_clicked.bCategory:
            bPyNode = rootItem.bPyNode
            bCompoundNode = rootItem.bCompoundNode
        while not rootItem.parent() is None:
            rootItem = rootItem.parent()
            if not rootItem.bCategory:
                bPyNode = rootItem.bPyNode
                bCompoundNode = rootItem.bCompoundNode
        packageName = rootItem.text(0)
        pressed_text = item_clicked.text(0)
        libName = item_clicked.libName

        if pressed_text in self.categoryPaths.keys():
            event.ignore()
            return

        jsonTemplate = NodeBase.jsonTemplate()
        jsonTemplate["package"] = packageName
        jsonTemplate["lib"] = libName
        jsonTemplate["type"] = pressed_text
        jsonTemplate["name"] = pressed_text
        jsonTemplate["uuid"] = str(uuid.uuid4())
        jsonTemplate["meta"]["label"] = pressed_text
        jsonTemplate["bPyNode"] = bPyNode
        jsonTemplate["bCompoundNode"] = bCompoundNode

        if self.canvas.pressedPin is not None and self.bGripsEnabled:
            a = self.canvas.mapToScene(self.canvas.mouseReleasePos)
            jsonTemplate["x"] = a.x()
            jsonTemplate["y"] = a.y()
            node = self.canvas.createNode(jsonTemplate)
            if bPyNode or bCompoundNode:
                node.rebuild()
            self.canvas.hideNodeBox()
            pressedPin = self.canvas.pressedPin
            if pressedPin.direction == PinDirection.Input:
                for pin in node.UIoutputs.values():
                    wire = self.canvas.connectPinsInternal(pressedPin, pin)
                    if wire is not None:
                        EditorHistory().saveState("Connect pins", modify=True)
                        break
            if pressedPin.direction == PinDirection.Output:
                for pin in node.UIinputs.values():
                    wire = self.canvas.connectPinsInternal(pin, pressedPin)
                    if wire is not None:
                        EditorHistory().saveState("Connect pins", modify=True)
                        break
        else:
            drag = QtGui.QDrag(self)
            mime_data = QtCore.QMimeData()

            pressed_text = json.dumps(jsonTemplate)
            mime_data.setText(pressed_text)
            drag.setMimeData(mime_data)
            drag.exec()

    def update(self):
        for category in self.categoryPaths.values():
            if not category.parent():
                category.setBackground(0, editableStyleSheet().BgColorBright)
            else:
                category.setBackground(
<<<<<<< HEAD
                    0, editableStyleSheet().BgColorBright.lighter(150)
                )
        super(NodeBoxTreeWidget, self).update()

=======
                    0, editableStyleSheet().BgColorBright.lighter(150))
        self.viewport().update()
>>>>>>> 6a444525

class NodeBoxSizeGrip(QSizeGrip):
    """docstring for NodeBoxSizeGrip."""

    def __init__(self, parent=None):
        super(NodeBoxSizeGrip, self).__init__(parent)

    def sizeHint(self):
        return QtCore.QSize(13, 13)

    def paintEvent(self, event):
        painter = QtGui.QPainter()
        painter.begin(self)
        painter.setRenderHint(QtGui.QPainter.Antialiasing)
        rect = event.rect()
        painter.setBrush(QtGui.QColor(80, 80, 80, 255))
        painter.drawRoundedRect(rect, 3, 3)
        painter.drawPixmap(rect, QtGui.QPixmap(":resize_diagonal.png"))
        painter.end()


class NodesBox(QFrame):
    """doc string for NodesBox"""

    def __init__(
        self,
        parent,
        canvas,
        bNodeInfoEnabled=True,
        bGripsEnabled=True,
        bUseDragAndDrop=False,
    ):
        super(NodesBox, self).__init__(parent)
        self.setContentsMargins(0, 0, 0, 0)
        self.setFrameStyle(QFrame.Panel | QFrame.Raised)
        self.bDragging = False
        self.lastCursorPos = QtCore.QPoint(0, 0)
        self.offset = QtCore.QPoint(0, 0)
        self.setMouseTracking(True)
        self.mainLayout = QVBoxLayout(self)
        self.mainLayout.setObjectName("mainLayout")
        self.mainLayout.setSpacing(1)
        self.mainLayout.setContentsMargins(1, 1, 1, 1)
        self.splitter = QSplitter()
        self.splitter.setObjectName("nodeBoxSplitter")
        self.mainLayout.addWidget(self.splitter)
        self.bGripsEnabled = bGripsEnabled
        if self.bGripsEnabled:
            self.sizeGrip = NodeBoxSizeGrip(self)
            self.sizeGrip.setObjectName("nodeBoxSizeGrip")
            self.sizeGripLayout = QHBoxLayout()
            self.sizeGripLayout.setObjectName("sizeGripLayout")
            self.sizeGripLayout.setSpacing(1)
            self.sizeGripLayout.setContentsMargins(1, 1, 1, 1)
            spacerItem = QSpacerItem(40, 20, QSizePolicy.Expanding, QSizePolicy.Minimum)
            self.sizeGripLayout.addItem(spacerItem)
            self.sizeGripLayout.addWidget(self.sizeGrip)
            self.mainLayout.addLayout(self.sizeGripLayout)

        self.nodeTreeWidget = QWidget()
        self.nodeTreeWidget.setObjectName("nodeTreeWidget")
        self.nodeTreeWidget.setContentsMargins(0, 0, 0, 0)
        self.verticalLayout = QVBoxLayout(self.nodeTreeWidget)
        self.verticalLayout.setObjectName("verticalLayout")
        self.verticalLayout.setSpacing(1)
        self.verticalLayout.setContentsMargins(1, 1, 1, 1)
        self.splitter.addWidget(self.nodeTreeWidget)
        self.lineEdit = NodeBoxLineEdit(self)
        self.lineEdit.setObjectName("lineEdit")
        self.verticalLayout.addWidget(self.lineEdit)
        self.lineEdit.textChanged.connect(self.leTextChanged)
        self.nodeInfoWidget = QTextBrowser()
        self.nodeInfoWidget.setFocusPolicy(QtCore.Qt.NoFocus)
        self.nodeInfoWidget.setObjectName("nodeBoxInfoBrowser")
        self.nodeInfoWidget.setOpenExternalLinks(True)
        self.splitter.addWidget(self.nodeInfoWidget)
        self.splitter.addWidget(self.nodeInfoWidget)
        self.nodeInfoWidget.setVisible(bNodeInfoEnabled)

        self.treeWidget = NodeBoxTreeWidget(
            self, canvas, bNodeInfoEnabled, bUseDragAndDrop, bGripsEnabled
        )
        self.treeWidget.setObjectName("nodeBoxTreeWidget")
        self.treeWidget.headerItem().setText(0, "1")
        self.verticalLayout.addWidget(self.treeWidget)
        self.treeWidget.refresh()

        self.treeWidget.showInfo.connect(self.onShowInfo)
        self.treeWidget.hideInfo.connect(self.onHideInfo)

    def hideEvent(self, event):
        self.bDragging = False

    def showEvent(self, event):
        self.nodeInfoWidget.setHtml("")
        self.bDragging = False

    def onShowInfo(self, restructuredText):
        self.nodeInfoWidget.show()
        self.nodeInfoWidget.setHtml(rst2html(restructuredText))

    def onHideInfo(self):
        self.nodeInfoWidget.setHtml("")

    def sizeHint(self):
        return QtCore.QSize(500, 300)

    def expandCategory(self):
        for i in range(self.treeWidget.topLevelItemCount()):
            item = self.treeWidget.topLevelItem(i)
            if item.text(0) in self.treeWidget.categoryPaths:
                index = self.treeWidget.indexFromItem(item)
                self.treeWidget.setExpanded(index, True)

    def leTextChanged(self):
        if self.lineEdit.text() == "":
            self.lineEdit.setPlaceholderText("enter node name..")
            self.treeWidget.refresh()
            return
        self.treeWidget.refresh(self.lineEdit.text())
        self.expandCategory()

    def mousePressEvent(self, event):
        super(NodesBox, self).mousePressEvent(event)
        if self.bGripsEnabled:
            if event.pos().y() >= self.geometry().height() - 30:
                self.bDragging = True
                self.lastCursorPos = QtGui.QCursor.pos()

    def mouseMoveEvent(self, event):
        super(NodesBox, self).mouseMoveEvent(event)
        if self.bGripsEnabled:
            if self.bDragging:
                delta = QtGui.QCursor.pos() - self.lastCursorPos
                currentPos = self.pos()
                self.move(currentPos + delta)
                self.lastCursorPos = QtGui.QCursor.pos()

    def mouseReleaseEvent(self, event):
        super(NodesBox, self).mouseReleaseEvent(event)
        self.bDragging = False<|MERGE_RESOLUTION|>--- conflicted
+++ resolved
@@ -22,19 +22,15 @@
 from qtpy import QtGui
 from qtpy.QtWidgets import *
 
-<<<<<<< HEAD
+from PyFlow import GET_PACKAGES
 from PyFlow import GET_PACKAGE_PATH
-=======
-from PyFlow.PyFlow import GET_PACKAGES
-from PyFlow.PyFlow import GET_PACKAGE_PATH
->>>>>>> 6a444525
-
-from PyFlow.PyFlow.Core.Common import *
-from PyFlow.PyFlow.UI.Canvas.UICommon import *
-from PyFlow.PyFlow.UI.EditorHistory import EditorHistory
-from PyFlow.PyFlow.Core.NodeBase import NodeBase
-
-from PyFlow.PyFlow.UI.Utils.stylesheet import editableStyleSheet
+
+from PyFlow.Core.Common import *
+from PyFlow.UI.Canvas.UICommon import *
+from PyFlow.UI.EditorHistory import EditorHistory
+from PyFlow.Core.NodeBase import NodeBase
+
+from PyFlow.UI.Utils.stylesheet import editableStyleSheet
 
 
 class NodeBoxLineEdit(QLineEdit):
@@ -432,15 +428,10 @@
                 category.setBackground(0, editableStyleSheet().BgColorBright)
             else:
                 category.setBackground(
-<<<<<<< HEAD
                     0, editableStyleSheet().BgColorBright.lighter(150)
                 )
         super(NodeBoxTreeWidget, self).update()
 
-=======
-                    0, editableStyleSheet().BgColorBright.lighter(150))
-        self.viewport().update()
->>>>>>> 6a444525
 
 class NodeBoxSizeGrip(QSizeGrip):
     """docstring for NodeBoxSizeGrip."""
