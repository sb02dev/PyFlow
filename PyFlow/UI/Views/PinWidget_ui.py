# -*- coding: utf-8 -*-

# Form implementation generated from reading ui file 'd:/GIT/PyFlow/PyFlow/UI/Views\PinWidget_ui.ui',
# licensing of 'd:/GIT/PyFlow/PyFlow/UI/Views\PinWidget_ui.ui' applies.
#
# Created: Tue Jun 11 12:28:18 2019
#      by: pyside2-uic  running on PySide2 5.12.0
#
# WARNING! All changes made in this file will be lost!

from qtpy import QtCore, QtGui, QtWidgets


class Ui_Form(object):
    def setupUi(self, Form):
        Form.setObjectName("Form")
        Form.resize(168, 75)
        sizePolicy = QtWidgets.QSizePolicy(
            QtWidgets.QSizePolicy.Minimum, QtWidgets.QSizePolicy.Preferred
        )
        sizePolicy.setHorizontalStretch(0)
        sizePolicy.setVerticalStretch(0)
        sizePolicy.setHeightForWidth(Form.sizePolicy().hasHeightForWidth())
        Form.setSizePolicy(sizePolicy)
        self.verticalLayout = QtWidgets.QVBoxLayout(Form)
        self.verticalLayout.setObjectName("verticalLayout")
        self.horizontalLayout = QtWidgets.QHBoxLayout()
        self.horizontalLayout.setSpacing(7)
        self.horizontalLayout.setContentsMargins(0, 0, 0, 0)
        self.horizontalLayout.setObjectName("horizontalLayout")
        self.lePinName = QtWidgets.QLineEdit(Form)
        sizePolicy = QtWidgets.QSizePolicy(
            QtWidgets.QSizePolicy.Preferred, QtWidgets.QSizePolicy.Fixed
        )
        sizePolicy.setHorizontalStretch(0)
        sizePolicy.setVerticalStretch(0)
        sizePolicy.setHeightForWidth(self.lePinName.sizePolicy().hasHeightForWidth())
        self.lePinName.setSizePolicy(sizePolicy)
        self.lePinName.setMinimumSize(QtCore.QSize(0, 0))
        self.lePinName.setMaximumSize(QtCore.QSize(60, 16777215))
        self.lePinName.setObjectName("lePinName")
        self.horizontalLayout.addWidget(self.lePinName)
        self.cbType = QtWidgets.QComboBox(Form)
        sizePolicy = QtWidgets.QSizePolicy(
            QtWidgets.QSizePolicy.Preferred, QtWidgets.QSizePolicy.Fixed
        )
        sizePolicy.setHorizontalStretch(0)
        sizePolicy.setVerticalStretch(0)
        sizePolicy.setHeightForWidth(self.cbType.sizePolicy().hasHeightForWidth())
        self.cbType.setSizePolicy(sizePolicy)
        self.cbType.setObjectName("cbType")
        self.horizontalLayout.addWidget(self.cbType)
        self.verticalLayout.addLayout(self.horizontalLayout)
        self.horizontalLayout_2 = QtWidgets.QHBoxLayout()
        self.horizontalLayout_2.setObjectName("horizontalLayout_2")
        self.cbHideLabel = QtWidgets.QCheckBox(Form)
        self.cbHideLabel.setObjectName("cbHideLabel")
        self.horizontalLayout_2.addWidget(self.cbHideLabel)
        spacerItem = QtWidgets.QSpacerItem(
            40, 20, QtWidgets.QSizePolicy.Expanding, QtWidgets.QSizePolicy.Minimum
        )
        self.horizontalLayout_2.addItem(spacerItem)
        self.verticalLayout.addLayout(self.horizontalLayout_2)

        self.retranslateUi(Form)
        QtCore.QMetaObject.connectSlotsByName(Form)

    def retranslateUi(self, Form):
<<<<<<< HEAD
        Form.setWindowTitle("Form")
        self.lePinName.setText("pinName")
        self.cbHideLabel.setToolTip("should hide label")
        self.cbHideLabel.setText("hide label")
=======
        Form.setWindowTitle(QtCompat.translate("Form", "Form", None, -1))
        self.lePinName.setText(QtCompat.translate("Form", "pinName", None, -1))
        self.cbHideLabel.setToolTip(
            QtCompat.translate("Form", "should hide label", None, -1)
        )
        self.cbHideLabel.setText(QtCompat.translate("Form", "hide label", None, -1))
>>>>>>> 2226391f
<|MERGE_RESOLUTION|>--- conflicted
+++ resolved
@@ -9,7 +9,6 @@
 # WARNING! All changes made in this file will be lost!
 
 from qtpy import QtCore, QtGui, QtWidgets
-
 
 class Ui_Form(object):
     def setupUi(self, Form):
@@ -66,16 +65,7 @@
         QtCore.QMetaObject.connectSlotsByName(Form)
 
     def retranslateUi(self, Form):
-<<<<<<< HEAD
         Form.setWindowTitle("Form")
         self.lePinName.setText("pinName")
         self.cbHideLabel.setToolTip("should hide label")
         self.cbHideLabel.setText("hide label")
-=======
-        Form.setWindowTitle(QtCompat.translate("Form", "Form", None, -1))
-        self.lePinName.setText(QtCompat.translate("Form", "pinName", None, -1))
-        self.cbHideLabel.setToolTip(
-            QtCompat.translate("Form", "should hide label", None, -1)
-        )
-        self.cbHideLabel.setText(QtCompat.translate("Form", "hide label", None, -1))
->>>>>>> 2226391f
