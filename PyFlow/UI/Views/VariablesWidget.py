## Copyright 2015-2019 Ilgar Lunin, Pedro Cabrera

## Licensed under the Apache License, Version 2.0 (the "License");
## you may not use this file except in compliance with the License.
## You may obtain a copy of the License at

##     http://www.apache.org/licenses/LICENSE-2.0

## Unless required by applicable law or agreed to in writing, software
## distributed under the License is distributed on an "AS IS" BASIS,
## WITHOUT WARRANTIES OR CONDITIONS OF ANY KIND, either express or implied.
## See the License for the specific language governing permissions and
## limitations under the License.


from nine import str
import json
from types import MethodType
import uuid

<<<<<<< HEAD
from qtpy import QtCore, QtGui
from qtpy.QtWidgets import (
    QListWidget,
    QListWidgetItem,
    QWidget,
    QAbstractItemView
)
=======
from Qt import QtCore, QtGui
from Qt.QtWidgets import QListWidget, QListWidgetItem, QWidget, QAbstractItemView
>>>>>>> 2226391f

from PyFlow.UI.EditorHistory import EditorHistory
from PyFlow.UI.Canvas.UIVariable import UIVariable
from PyFlow.UI.Views.VariablesWidget_ui import Ui_Form
from PyFlow.UI.Canvas.UICommon import clearLayout
from PyFlow.Core.Common import *

VARIABLE_TAG = "VAR"
VARIABLE_DATA_TAG = "VAR_DATA"


class VariablesListWidget(QListWidget):
    """docstring for VariablesListWidget."""

    def __init__(self, parent=None):
        super(VariablesListWidget, self).__init__(parent)
        self.setDragDropMode(QAbstractItemView.InternalMove)
        self.setDefaultDropAction(QtCore.Qt.MoveAction)
        self.setSelectionMode(QAbstractItemView.SingleSelection)
        self.setSelectionRectVisible(True)

    def mousePressEvent(self, event):
        super(VariablesListWidget, self).mousePressEvent(event)
        w = self.itemWidget(self.currentItem())
        if w:
            drag = QtGui.QDrag(self)
            mime_data = QtCore.QMimeData()
            varJson = w.serialize()
            dataJson = {VARIABLE_TAG: True, VARIABLE_DATA_TAG: varJson}
            mime_data.setText(json.dumps(dataJson))
            drag.setMimeData(mime_data)
            drag.exec_()


class VariablesWidget(QWidget, Ui_Form):
    """docstring for VariablesWidget"""

    def __init__(self, pyFlowInstance, parent=None):
        super(VariablesWidget, self).__init__(parent)
        self.setupUi(self)
        self.pyFlowInstance = pyFlowInstance
        self.pyFlowInstance.graphManager.get().graphChanged.connect(self.onGraphChanged)
        self.pbNewVar.clicked.connect(self.createVariable)
        self.listWidget = VariablesListWidget()
        self.lytListWidget.addWidget(self.listWidget)
        self.pyFlowInstance.newFileExecuted.connect(self.actualize)

    def actualize(self):
        self.clear()
        # populate current graph
        graph = self.pyFlowInstance.graphManager.get().activeGraph()
        if graph:
            for var in graph.getVarList():
                self.createVariableWrapperAndAddToList(var)

    def onGraphChanged(self, *args, **kwargs):
        self.actualize()

    def clear(self):
        """Does not removes any variable. UI only
        """
        self.listWidget.clear()

    def killVar(self, uiVariableWidget):
        variableGraph = uiVariableWidget._rawVariable.graph
        variableGraph.killVariable(uiVariableWidget._rawVariable)
        self.actualize()

        self.clearProperties()
        EditorHistory().saveState("Kill variable", modify=True)

    def createVariableWrapperAndAddToList(self, rawVariable):
        uiVariable = UIVariable(rawVariable, self)
        item = QListWidgetItem(self.listWidget)
        item.setSizeHint(QtCore.QSize(60, 20))
        self.listWidget.setItemWidget(item, uiVariable)
        return uiVariable

    def createVariable(
        self, dataType=str("BoolPin"), accessLevel=AccessLevel.public, uid=None
    ):
        rawVariable = (
            self.pyFlowInstance.graphManager.get()
            .activeGraph()
            .createVariable(dataType=dataType, accessLevel=accessLevel, uid=uid)
        )
        uiVariable = self.createVariableWrapperAndAddToList(rawVariable)
        EditorHistory().saveState("Create variable", modify=True)
        return uiVariable

    def clearProperties(self):
        self.pyFlowInstance.onRequestClearProperties()

    def onUpdatePropertyView(self, uiVariable):
        self.pyFlowInstance.onRequestFillProperties(uiVariable.createPropertiesWidget)<|MERGE_RESOLUTION|>--- conflicted
+++ resolved
@@ -18,7 +18,6 @@
 from types import MethodType
 import uuid
 
-<<<<<<< HEAD
 from qtpy import QtCore, QtGui
 from qtpy.QtWidgets import (
     QListWidget,
@@ -26,10 +25,6 @@
     QWidget,
     QAbstractItemView
 )
-=======
-from Qt import QtCore, QtGui
-from Qt.QtWidgets import QListWidget, QListWidgetItem, QWidget, QAbstractItemView
->>>>>>> 2226391f
 
 from PyFlow.UI.EditorHistory import EditorHistory
 from PyFlow.UI.Canvas.UIVariable import UIVariable
