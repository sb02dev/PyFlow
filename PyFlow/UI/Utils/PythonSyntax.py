## Copyright 2015-2019 Ilgar Lunin, Pedro Cabrera

## Licensed under the Apache License, Version 2.0 (the "License");
## you may not use this file except in compliance with the License.
## You may obtain a copy of the License at

##     http://www.apache.org/licenses/LICENSE-2.0

## Unless required by applicable law or agreed to in writing, software
## distributed under the License is distributed on an "AS IS" BASIS,
## WITHOUT WARRANTIES OR CONDITIONS OF ANY KIND, either express or implied.
## See the License for the specific language governing permissions and
## limitations under the License.


<<<<<<< HEAD
from qtpy.QtCore import QRegularExpression
from qtpy.QtGui import QColor, QTextCharFormat, QFont, QSyntaxHighlighter
try:
    # python 2 support
    import __builtin__ as builtins
except:
    import builtins
=======
from Qt.QtCore import QRegExp
from Qt.QtGui import QColor, QTextCharFormat, QFont, QSyntaxHighlighter

import builtins
>>>>>>> ffe52ce3


def format(color, style=""):
    """Return a QTextCharFormat with the given attributes.
    """
    _color = QColor()
    _color.setNamedColor(color)

    _format = QTextCharFormat()
    _format.setForeground(_color)
    if "bold" in style:
        _format.setFontWeight(QFont.Bold)
    if "italic" in style:
        _format.setFontItalic(True)

    return _format


# Syntax styles that can be shared by all languages
STYLES = {
    "keyword": format("darkMagenta"),
    "operator": format("white", "bold"),
    "brace": format("darkGray"),
    "defclass": format("cyan", "bold"),
    "string": format("yellow"),
    "string2": format("yellow"),
    "comment": format("gray", "italic"),
    "self": format("green", "italic"),
    "numbers": format("brown"),
    "dataAccess": format("orange"),
    "builtinFunction": format("cyan"),
}


class PythonHighlighter(QSyntaxHighlighter):
    """Syntax highlighter for the Python language.
    """

    # Python keywords
    keywords = [
        "and",
        "assert",
        "break",
        "class",
        "continue",
        "def",
        "del",
        "elif",
        "else",
        "except",
        "exec",
        "finally",
        "for",
        "from",
        "global",
        "if",
        "import",
        "in",
        "is",
        "lambda",
        "not",
        "or",
        "pass",
        "raise",
        "return",
        "try",
        "while",
        "yield",
        "None",
        "True",
        "False",
    ]

    # Python operators
    operators = [
        "=",
        # Comparison
        "==",
        "!=",
        "<",
        "<=",
        ">",
        ">=",
        # Arithmetic
        "\+",
        "-",
        "\*",
        "/",
        "//",
        "\%",
        "\*\*",
        # In-place
        "\+=",
        "-=",
        "\*=",
        "/=",
        "\%=",
        # Bitwise
        "\^",
        "\|",
        "\&",
        "\~",
        ">>",
        "<<",
    ]

    # Python braces
    braces = ["\{", "\}", "\(", "\)", "\[", "\]"]

    def __init__(self, document):
        QSyntaxHighlighter.__init__(self, document)

        # Multi-line strings (expression, flag, style)
        # FIXME: The triple-quotes in these two lines will mess up the
        # syntax highlighting from this point onward
        self.tri_single = (QRegularExpression("'''"), 1, STYLES['string2'])
        self.tri_double = (QRegularExpression('"""'), 2, STYLES['string2'])

        rules = []

        # Keyword, operator, and brace rules
        rules += [
            (r"\b%s\b" % w, 0, STYLES["keyword"]) for w in PythonHighlighter.keywords
        ]
        rules += [
            (r"%s" % o, 0, STYLES["operator"]) for o in PythonHighlighter.operators
        ]
        rules += [(r"%s" % b, 0, STYLES["brace"]) for b in PythonHighlighter.braces]
        rules += [(r"%s" % b, 0, STYLES["builtinFunction"]) for b in dir(builtins)]

        # All other rules
        rules += [
            # 'self'
            (r"\bself\b", 0, STYLES["self"]),
            (r"\bsetData\b", 0, STYLES["dataAccess"]),
            (r"\bgetData\b", 0, STYLES["dataAccess"]),
            (r"\bsetClean\b", 0, STYLES["dataAccess"]),
            (r"\bsetDirty\b", 0, STYLES["dataAccess"]),
            (r"\bcurrentData\b", 0, STYLES["dataAccess"]),
            # Double-quoted string, possibly containing escape sequences
            (r'"[^"\\]*(\\.[^"\\]*)*"', 0, STYLES["string"]),
            # Single-quoted string, possibly containing escape sequences
            (r"'[^'\\]*(\\.[^'\\]*)*'", 0, STYLES["string"]),
            # 'def' followed by an identifier
            (r"\bdef\b\s*(\w+)", 1, STYLES["defclass"]),
            # 'class' followed by an identifier
            (r"\bclass\b\s*(\w+)", 1, STYLES["defclass"]),
            # From '#' until a newline
            (r"#[^\n]*", 0, STYLES["comment"]),
            # Numeric literals
            (r"\b[+-]?[0-9]+[lL]?\b", 0, STYLES["numbers"]),
            (r"\b[+-]?0[xX][0-9A-Fa-f]+[lL]?\b", 0, STYLES["numbers"]),
            (r"\b[+-]?[0-9]+(?:\.[0-9]+)?(?:[eE][+-]?[0-9]+)?\b", 0, STYLES["numbers"]),
        ]

        # Build a QRegularExpression for each pattern
        self.rules = [(QRegularExpression(pat), index, fmt) for (pat, index, fmt) in rules]

    def highlightBlock(self, text):
        """Apply syntax highlighting to the given block of text.
        """
        # Do other syntax formatting
        for expression, nth, format in self.rules:
            index = expression.indexIn(text, 0)

            while index >= 0:
                # We actually want the index of the nth match
                index = expression.pos(nth)
                # length = expression.cap(nth).length()
                length = len(expression.cap(nth))
                self.setFormat(index, length, format)
                index = expression.indexIn(text, index + length)

        self.setCurrentBlockState(0)

        # Do multi-line strings
        in_multiline = self.match_multiline(text, *self.tri_single)
        if not in_multiline:
            self.match_multiline(text, *self.tri_double)

    def match_multiline(self, text, delimiter, in_state, style):
        """Do highlighting of multi-line strings. ``delimiter`` should be a
        ``QRegularExpression`` for triple-single-quotes or triple-double-quotes, and
        ``in_state`` should be a unique integer to represent the corresponding
        state changes when inside those strings. Returns True if we're still
        inside a multi-line string when this function is finished.
        """
        # If inside triple-single quotes, start at 0
        if self.previousBlockState() == in_state:
            start = 0
            add = 0
        # Otherwise, look for the delimiter on this line
        else:
            start = delimiter.indexIn(text)
            # Move past this match
            add = delimiter.matchedLength()

        # As long as there's a delimiter match on this line...
        while start >= 0:
            # Look for the ending delimiter
            end = delimiter.indexIn(text, start + add)
            # Ending delimiter on this line?
            if end >= add:
                length = end - start + add + delimiter.matchedLength()
                self.setCurrentBlockState(0)
            # No; multi-line string
            else:
                self.setCurrentBlockState(in_state)
                length = len(text) - start + add
            # Apply formatting
            self.setFormat(start, length, style)
            # Look for the next match
            start = delimiter.indexIn(text, start + length)

        # Return True if still inside a multi-line string, False otherwise
        if self.currentBlockState() == in_state:
            return True
        else:
            return False<|MERGE_RESOLUTION|>--- conflicted
+++ resolved
@@ -13,7 +13,6 @@
 ## limitations under the License.
 
 
-<<<<<<< HEAD
 from qtpy.QtCore import QRegularExpression
 from qtpy.QtGui import QColor, QTextCharFormat, QFont, QSyntaxHighlighter
 try:
@@ -21,12 +20,6 @@
     import __builtin__ as builtins
 except:
     import builtins
-=======
-from Qt.QtCore import QRegExp
-from Qt.QtGui import QColor, QTextCharFormat, QFont, QSyntaxHighlighter
-
-import builtins
->>>>>>> ffe52ce3
 
 
 def format(color, style=""):
