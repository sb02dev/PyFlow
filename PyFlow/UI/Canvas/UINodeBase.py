--- conflicted
+++ resolved
@@ -58,13 +58,9 @@
     """docstring for NodeNameValidator."""
 
     def __init__(self, parent=None):
-<<<<<<< HEAD
-        super(NodeNameValidator, self).__init__(QtCore.QRegularExpression('^[a-zA-Z][a-zA-Z0-9_]*$'), parent)
-=======
         super(NodeNameValidator, self).__init__(
             QtCore.QRegExp("^[a-zA-Z][a-zA-Z0-9_]*$"), parent
         )
->>>>>>> 2226391f
 
 
 class InputTextField(QGraphicsTextItem):
