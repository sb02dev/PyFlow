<<<<<<< HEAD
from qtpy import QtCore
from qtpy import QtGui

from qtpy.QtWidgets import *
=======
from Qt.QtWidgets import *
>>>>>>> ffe52ce3

from PyFlow.UI.Utils.stylesheet import editableStyleSheet


class WatchItem(QGraphicsTextItem):
    """docstring for WatchItem."""

    def __init__(self, text=""):
        super(WatchItem, self).__init__(text)

    def paint(self, painter, option, widget):
        painter.drawRect(self.boundingRect())
        painter.fillRect(self.boundingRect(), editableStyleSheet().BgColor)
        super(WatchItem, self).paint(painter, option, widget)<|MERGE_RESOLUTION|>--- conflicted
+++ resolved
@@ -1,11 +1,6 @@
-<<<<<<< HEAD
 from qtpy import QtCore
-from qtpy import QtGui
 
 from qtpy.QtWidgets import *
-=======
-from Qt.QtWidgets import *
->>>>>>> ffe52ce3
 
 from PyFlow.UI.Utils.stylesheet import editableStyleSheet
 
