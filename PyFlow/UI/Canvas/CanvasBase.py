from qtpy import QtCore
from qtpy import QtGui
from qtpy.QtWidgets import *

from PyFlow.UI.Canvas.UICommon import *
from PyFlow.UI.Utils.stylesheet import editableStyleSheet


class CanvasBase(QGraphicsView):

    _manipulationMode = CanvasManipulationMode.NONE
    _mouseWheelZoomRate = 0.0005

    def __init__(self):
        super(CanvasBase, self).__init__()
        self.pressed_item = None
        self.released_item = None
        self.factor = 1
        self._minimum_scale = 0.2
        self._maximum_scale = 3.0
        self.setViewportUpdateMode(QGraphicsView.FullViewportUpdate)
        self.setTransformationAnchor(QGraphicsView.AnchorUnderMouse)
        # Antialias -- Change to Settings
        self.setRenderHint(QtGui.QPainter.Antialiasing)
        self.setRenderHint(QtGui.QPainter.TextAntialiasing)
        ##
        self.setAcceptDrops(True)
        self.setAttribute(QtCore.Qt.WA_AlwaysShowToolTips)
        self.setResizeAnchor(QGraphicsView.AnchorUnderMouse)

        self.setScene(self.createScene())

        self.scene().setSceneRect(QtCore.QRectF(0, 0, 10, 10))

        self.mousePressPose = QtCore.QPointF(0, 0)
        self.mousePos = QtCore.QPointF(0, 0)
        self._lastMousePos = QtCore.QPointF(0, 0)

        self.centerOn(
            QtCore.QPointF(self.sceneRect().width() / 2, self.sceneRect().height() / 2)
        )

    def createScene(self):
        scene = QGraphicsScene(self)
        scene.setItemIndexMethod(QGraphicsScene.NoIndex)
        scene.setSceneRect(QtCore.QRectF(0, 0, 10, 10))
        return scene

    def getItemsRect(self, cls=QGraphicsItem, bSelectedOnly=False, bVisibleOnly=True):
        rectangles = []
        for item in self.scene().items():
            if isinstance(item, cls):
                if bVisibleOnly and not item.isVisible():
                    continue
                if bSelectedOnly and not item.isSelected():
                    continue

                rect = item.sceneBoundingRect().toRect()
                rectangles.append(rect)

        result = QtCore.QRect()

        for r in rectangles:
            result |= r

        return result

    def frameItems(self, items):
        rect = QtCore.QRect()
        for i in items:
            rect |= i.sceneBoundingRect().toRect()
        self.frameRect(rect)

    @property
    def manipulationMode(self):
        return self._manipulationMode

    @manipulationMode.setter
    def manipulationMode(self, value):
        self._manipulationMode = value
        if value == CanvasManipulationMode.NONE:
            self.viewport().setCursor(QtCore.Qt.ArrowCursor)
        elif value == CanvasManipulationMode.SELECT:
            self.viewport().setCursor(QtCore.Qt.ArrowCursor)
        elif value == CanvasManipulationMode.PAN:
            self.viewport().setCursor(QtCore.Qt.OpenHandCursor)
        elif value == CanvasManipulationMode.MOVE:
            self.viewport().setCursor(QtCore.Qt.ArrowCursor)
        elif value == CanvasManipulationMode.ZOOM:
            self.viewport().setCursor(QtCore.Qt.SizeHorCursor)
        elif value == CanvasManipulationMode.COPY:
            self.viewport().setCursor(QtCore.Qt.ArrowCursor)

    def wheelEvent(self, event):
<<<<<<< HEAD
        (xfo, invRes) = self.transform().inverted()
        topLeft = xfo.map(self.rect().topLeft())
        bottomRight = xfo.map(self.rect().bottomRight())
        center = (topLeft + bottomRight) * 0.5
        zoomFactor = 1.0 + event.angleDelta().y() * self._mouseWheelZoomRate
=======
        zoomFactor = 1.0 + event.delta() * self._mouseWheelZoomRate
>>>>>>> ffe52ce3

        self.zoom(zoomFactor)

    def zoom(self, scale_factor):
        self.factor = self.transform().m22()
        futureScale = self.factor * scale_factor
        if futureScale <= self._minimum_scale:
            scale_factor = self._minimum_scale / self.factor
        if futureScale >= self._maximum_scale:
            scale_factor = (self._maximum_scale - 0.1) / self.factor
        self.scale(scale_factor, scale_factor)

    def frameRect(self, rect):
        if rect is None:
            return
        windowRect = self.mapToScene(self.rect()).boundingRect()

        # pan to center of window
        delta = windowRect.center() - rect.center()
        delta *= self.currentViewScale()
        self.pan(delta)

        # zoom to fit content
        ws = windowRect.size()
        rect += QtCore.QMargins(40, 40, 40, 40)
        widthRef = ws.width()
        heightRef = ws.height()
        sx = widthRef / rect.width()
        sy = heightRef / rect.height()
        scale = sx if sy > sx else sy
        self.zoom(scale)

        return scale

    def zoomDelta(self, direction):
        if direction:
            self.zoom(1 + 0.1)
        else:
            self.zoom(1 - 0.1)

    def pan(self, delta):
        rect = self.sceneRect()
        scale = self.currentViewScale()
        x = -delta.x() / scale
        y = -delta.y() / scale
        rect.translate(x, y)
        self.setSceneRect(rect)
        self.update()

    def resetScale(self):
        self.resetMatrix()

    def viewMinimumScale(self):
        return self._minimum_scale

    def viewMaximumScale(self):
        return self._maximum_scale

    def currentViewScale(self):
        return self.transform().m22()

    def getLodValueFromScale(self, numLods=5, scale=1.0):
        lod = lerp(
            numLods,
            1,
            GetRangePct(self.viewMinimumScale(), self.viewMaximumScale(), scale),
        )
        return int(round(lod))

    def getLodValueFromCurrentScale(self, numLods=5):
        return self.getLodValueFromScale(numLods, self.currentViewScale())

    def getCanvasLodValueFromCurrentScale(self):
        return self.getLodValueFromScale(
            editableStyleSheet().LOD_Number[0], self.currentViewScale()
        )

    def drawBackground(self, painter, rect):
        super(CanvasBase, self).drawBackground(painter, rect)
        lod = self.getCanvasLodValueFromCurrentScale()
        self.boundingRect = rect

        painter.fillRect(rect, QtGui.QBrush(editableStyleSheet().CanvasBgColor))

        left = int(rect.left()) - (
            int(rect.left()) % editableStyleSheet().GridSizeFine[0]
        )
        top = int(rect.top()) - (int(rect.top()) % editableStyleSheet().GridSizeFine[0])

        if editableStyleSheet().DrawGrid[0] >= 1:
            if lod < editableStyleSheet().CanvasSwitch[0]:
                # Draw horizontal fine lines
                gridLines = []
                y = float(top)
                while y < float(rect.bottom()):
                    gridLines.append(QtCore.QLineF(rect.left(), y, rect.right(), y))
                    y += editableStyleSheet().GridSizeFine[0]
                painter.setPen(QtGui.QPen(editableStyleSheet().CanvasGridColor, 1))
                painter.drawLines(gridLines)

                # Draw vertical fine lines
                gridLines = []
                x = float(left)
                while x < float(rect.right()):
                    gridLines.append(QtCore.QLineF(x, rect.top(), x, rect.bottom()))
                    x += editableStyleSheet().GridSizeFine[0]
                painter.setPen(QtGui.QPen(editableStyleSheet().CanvasGridColor, 1))
                painter.drawLines(gridLines)

            # Draw thick grid
            left = int(rect.left()) - (
                int(rect.left()) % editableStyleSheet().GridSizeHuge[0]
            )
            top = int(rect.top()) - (
                int(rect.top()) % editableStyleSheet().GridSizeHuge[0]
            )

            # Draw vertical thick lines
            gridLines = []
            painter.setPen(QtGui.QPen(editableStyleSheet().CanvasGridColorDarker, 1.5))
            x = left
            while x < rect.right():
                gridLines.append(QtCore.QLineF(x, rect.top(), x, rect.bottom()))
                x += editableStyleSheet().GridSizeHuge[0]
            painter.drawLines(gridLines)

            # Draw horizontal thick lines
            gridLines = []
            painter.setPen(QtGui.QPen(editableStyleSheet().CanvasGridColorDarker, 1.5))
            y = top
            while y < rect.bottom():
                gridLines.append(QtCore.QLineF(rect.left(), y, rect.right(), y))
                y += editableStyleSheet().GridSizeHuge[0]
            painter.drawLines(gridLines)

        if editableStyleSheet().DrawNumbers[0] >= 1:
            # draw numbers
            scale = self.currentViewScale()
            f = painter.font()
            f.setPointSize(6 / min(scale, 1))
            f.setFamily("Consolas")
            painter.setFont(f)
            y = float(top)

            while y < float(rect.bottom()):
                y += editableStyleSheet().GridSizeHuge[0]
                inty = int(y)
                if y > top + 30:
                    painter.setPen(
                        QtGui.QPen(
                            editableStyleSheet().CanvasGridColorDarker.lighter(300)
                        )
                    )
                    painter.drawText(rect.left(), y - 1.0, str(inty))

            x = float(left)
            while x < rect.right():
                x += editableStyleSheet().GridSizeHuge[0]
                intx = int(x)
                if x > left + 30:
                    painter.setPen(
                        QtGui.QPen(
                            editableStyleSheet().CanvasGridColorDarker.lighter(300)
                        )
                    )
                    painter.drawText(
                        x, rect.top() + painter.font().pointSize(), str(intx)
                    )<|MERGE_RESOLUTION|>--- conflicted
+++ resolved
@@ -92,15 +92,7 @@
             self.viewport().setCursor(QtCore.Qt.ArrowCursor)
 
     def wheelEvent(self, event):
-<<<<<<< HEAD
-        (xfo, invRes) = self.transform().inverted()
-        topLeft = xfo.map(self.rect().topLeft())
-        bottomRight = xfo.map(self.rect().bottomRight())
-        center = (topLeft + bottomRight) * 0.5
-        zoomFactor = 1.0 + event.angleDelta().y() * self._mouseWheelZoomRate
-=======
         zoomFactor = 1.0 + event.delta() * self._mouseWheelZoomRate
->>>>>>> ffe52ce3
 
         self.zoom(zoomFactor)
 
