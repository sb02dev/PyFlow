<<<<<<< HEAD
from qtpy import QtCore
from qtpy.QtWidgets import *
=======
from Qt.QtWidgets import *
>>>>>>> ffe52ce3


class FileDialog(QFileDialog):
    """docstring for ExecInputWidget"""

    def __init__(self, mode="all", multifile=False, parent=None, **kwargs):
        super(FileDialog, self).__init__(parent=parent, **kwargs)
        self.setOption(QFileDialog.DontUseNativeDialog, True)
        if mode == "all":
            self.setFileMode(QFileDialog.Directory)
            for but in self.findChildren(QPushButton):
                if "open" in but.text().lower() or "choose" in but.text().lower():
                    but.clicked.disconnect()
                    but.clicked.connect(self.chooseClicked)

        elif mode == "file":
            self.setFileMode(QFileDialog.ExistingFile)

        elif mode == "directory":
            self.setFileMode(QFileDialog.DirectoryOnly)

        if multifile:
            self.listView = self.findChild(QListView)
            if self.listView:
                self.listView.setSelectionMode(QAbstractItemView.ExtendedSelection)
            self.treeView = self.findChild(QTreeView)
            if self.treeView:
                self.treeView.setSelectionMode(QAbstractItemView.ExtendedSelection)

    def chooseClicked(self):
        QDialog.accept(self)<|MERGE_RESOLUTION|>--- conflicted
+++ resolved
@@ -1,9 +1,4 @@
-<<<<<<< HEAD
-from qtpy import QtCore
 from qtpy.QtWidgets import *
-=======
-from Qt.QtWidgets import *
->>>>>>> ffe52ce3
 
 
 class FileDialog(QFileDialog):
