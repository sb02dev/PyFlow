--- conflicted
+++ resolved
@@ -14,13 +14,8 @@
 
 
 from copy import copy
-<<<<<<< HEAD
 import sys
-import struct
 from qtpy import QtGui, QtCore, QtWidgets
-=======
-from Qt import QtGui, QtCore, QtWidgets
->>>>>>> ffe52ce3
 
 from PyFlow.UI.Canvas.UICommon import SessionDescriptor
 from PyFlow.UI.Utils.stylesheet import editableStyleSheet, Colors
