--- conflicted
+++ resolved
@@ -25,11 +25,7 @@
     def __init__(self, parent=None):
         super(MouseButtonCaptureWidget, self).__init__(parent)
         self._currentButton = QtCore.Qt.MouseButton.NoButton
-<<<<<<< HEAD
         self.setText(self._currentButton.name)
-=======
-        self.setText(self._currentButton.name.decode("utf-8"))
->>>>>>> 2226391f
         self.bCapturing = False
         self.setCheckable(True)
         self.setToolTip(
@@ -43,11 +39,7 @@
     @currentButton.setter
     def currentButton(self, btn):
         self._currentButton = btn
-<<<<<<< HEAD
         self.setText(self._currentButton.name)
-=======
-        self.setText(self._currentButton.name.decode("utf-8"))
->>>>>>> 2226391f
         self.setChecked(False)
         self.bCapturing = False
         self.captured.emit(self._currentButton)
