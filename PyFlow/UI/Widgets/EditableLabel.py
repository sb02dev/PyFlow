from Qt import QtWidgets
from Qt import QtCore, QtGui

from Qt.QtCore import QRegExp
from Qt.QtGui import QRegExpValidator, QValidator


class EditableLabel(QtWidgets.QGraphicsProxyWidget):
    nameChanged = QtCore.Signal(str)

<<<<<<< HEAD
    def __init__(self, name="", parent=None, node=None, canvas=None):
        super(EditableLabel, self).__init__(parent)
        self.node = node
        self.canvas = canvas
=======
    def __init__(self, name="", parent=None, node=None, graph=None):
        super(EditableLabel, self).__init__(parent)
        self.node = node
        self.graph = graph
>>>>>>> 9ed2c680
        self.nameLabel = QtWidgets.QLabel(name)
        self.nameLabel.setContentsMargins(0, 0, 0, 0)
        self.nameLabel.setAttribute(QtCore.Qt.WA_TranslucentBackground)
        self._font = QtGui.QFont('Consolas')
        self._font.setPointSize(6)
        self.nameLabel.setFont(self._font)
        self.setWidget(self.nameLabel)
        self.installEventFilter(self)
        self.prevName = name
        self.nameEdit = None
        self._isEditable = False
        self._beingEdited = False
        self.regex = QRegExp("^[A-Za-z0-9_-]+$")

    def font(self):
        return self._font

    def setName(self, text):
        self.nameLabel.setText(text)
        self.prevName = text

    def setText(self, text):
        self.nameLabel.setText(text)
        self.prevName = text

    def setColor(self, color):
        self.style = 'color: rgb({0}, {1}, {2}, {3});'.format(
            color.red(),
            color.green(),
            color.blue(),
            color.alpha())
        self.nameLabel.setStyleSheet(self.style)

    def start_edit_name(self):
        if self._isEditable:
            self._beingEdited = True
            self.canvas._sortcuts_enabled = False
            self.nameEdit = QtWidgets.QLineEdit(self.nameLabel.text())
            self.__validator = QRegExpValidator(self.regex, self.nameEdit)
            self.nameEdit.setValidator(self.__validator)
            self.nameEdit.setContentsMargins(0, -2, -5, -8)
            self.nameEdit.setAlignment(self.nameLabel.alignment())
            self.nameEdit.setText(self.nameLabel.text())
            self.nameEdit.setFont(self._font)
            self.nameEdit.setMaximumWidth(
                self.nameLabel.frameGeometry().width())
            style = """
background-color: transparent;
border-style: transparent;
<<<<<<< HEAD
"""+self.style
=======
""" + self.style
>>>>>>> 9ed2c680

            self.nameEdit.setStyleSheet(style)
            self.setWidget(self.nameEdit)
            self.nameEdit.returnPressed.connect(self.setOutFocus)
            self.nameLabel.hide()

    def setOutFocus(self):
        self.clearFocus()

    def restoreGraph(self):
        self.node.graph().enableSortcuts()
        if self._isEditable:
            if self.nameEdit:
                if self.nameEdit.text() != "":
                    self.prevName = self.nameEdit.text()
                self.nameLabel.setText(self.prevName)
                self.setWidget(self.nameLabel)
                self.nameEdit.hide()
                self.nameLabel.show()
                self.canvas._sortcuts_enabled = True
                self._beingEdited = False
                self.nameChanged.emit(self.prevName)

    def eventFilter(self, object, event):
        try:
            if self._isEditable:
                if event.type() == QtCore.QEvent.WindowDeactivate:
                    self.restoreGraph()
                elif event.type() == QtCore.QEvent.FocusIn:
                    self.node.graph().disableSortcuts()
                elif event.type() == QtCore.QEvent.FocusOut:
                    self.restoreGraph()
        except Exception as e:
            pass

        return super(EditableLabel, self).eventFilter(object, event)


if __name__ == '__main__':
    import sys
    app = QtWidgets.QApplication(sys.argv)

    ex = EditableLabel("test", None)
    ex.setStyle(QtWidgets.QStyleFactory.create("motif"))
    ex.show()
    sys.exit(app.exec_())<|MERGE_RESOLUTION|>--- conflicted
+++ resolved
@@ -8,17 +8,10 @@
 class EditableLabel(QtWidgets.QGraphicsProxyWidget):
     nameChanged = QtCore.Signal(str)
 
-<<<<<<< HEAD
     def __init__(self, name="", parent=None, node=None, canvas=None):
         super(EditableLabel, self).__init__(parent)
         self.node = node
         self.canvas = canvas
-=======
-    def __init__(self, name="", parent=None, node=None, graph=None):
-        super(EditableLabel, self).__init__(parent)
-        self.node = node
-        self.graph = graph
->>>>>>> 9ed2c680
         self.nameLabel = QtWidgets.QLabel(name)
         self.nameLabel.setContentsMargins(0, 0, 0, 0)
         self.nameLabel.setAttribute(QtCore.Qt.WA_TranslucentBackground)
@@ -68,12 +61,8 @@
             style = """
 background-color: transparent;
 border-style: transparent;
-<<<<<<< HEAD
 """+self.style
-=======
-""" + self.style
->>>>>>> 9ed2c680
-
+        
             self.nameEdit.setStyleSheet(style)
             self.setWidget(self.nameEdit)
             self.nameEdit.returnPressed.connect(self.setOutFocus)
