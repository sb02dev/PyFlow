## Copyright 2015-2019 Ilgar Lunin, Pedro Cabrera

## Licensed under the Apache License, Version 2.0 (the "License");
## you may not use this file except in compliance with the License.
## You may obtain a copy of the License at

##     http://www.apache.org/licenses/LICENSE-2.0

## Unless required by applicable law or agreed to in writing, software
## distributed under the License is distributed on an "AS IS" BASIS,
## WITHOUT WARRANTIES OR CONDITIONS OF ANY KIND, either express or implied.
## See the License for the specific language governing permissions and
## limitations under the License.


<<<<<<< HEAD
from qtpy.QtWidgets import QMenu
from qtpy.QtWidgets import QAction
=======
from Qt.QtWidgets import QMenu
>>>>>>> ffe52ce3


class ContextMenuGenerator(object):
    """docstring for ContextMenuGenerator."""

    def __init__(self, menuDataBuilder):
        super(ContextMenuGenerator, self).__init__()
        self.builder = menuDataBuilder

    def __createMenuEntry(self, parentMenu, menuEntryData):
        if "separator" in menuEntryData:
            parentMenu.addSeparator()
            return
        icon = menuEntryData["icon"]
        if "sub_menu" in menuEntryData:
            subMenuData = menuEntryData["sub_menu"]
            subMenu = parentMenu.addMenu(menuEntryData["title"])
            if icon is not None:
                subMenu.setIcon(icon)
            self.__createMenuEntry(subMenu, subMenuData)
        else:
            action = parentMenu.addAction(menuEntryData["title"])
            if icon is not None:
                action.setIcon(icon)
            action.triggered.connect(menuEntryData["callback"])

    def generate(self):
        menuData = self.builder.get()
        menu = QMenu()
        for menuEntry in menuData:
            self.__createMenuEntry(menu, menuEntry)
        return menu<|MERGE_RESOLUTION|>--- conflicted
+++ resolved
@@ -13,12 +13,7 @@
 ## limitations under the License.
 
 
-<<<<<<< HEAD
 from qtpy.QtWidgets import QMenu
-from qtpy.QtWidgets import QAction
-=======
-from Qt.QtWidgets import QMenu
->>>>>>> ffe52ce3
 
 
 class ContextMenuGenerator(object):
