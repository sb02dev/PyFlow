"""@file PinPainter.py
"""
from Qt import QtCore
from Qt import QtGui
from Qt.QtWidgets import QStyle
from Settings import *


## Determines how to paint a pin
class PinPainter(object):

    _execPen = QtGui.QPen(Colors.White, 0.5, QtCore.Qt.SolidLine)
    _groupPen = QtGui.QPen(Colors.AbsoluteBlack, 0.5, QtCore.Qt.SolidLine)

    @staticmethod
    def asValuePin(pin, painter, option, widget):
        background_rect = QtCore.QRectF(1, 1, pin.width, pin.width)

        w = background_rect.width() / 2
        h = background_rect.height() / 2

        linearGrad = QtGui.QRadialGradient(QtCore.QPointF(w+1, h+1), pin.width / 2.5)
<<<<<<< HEAD
        if not pin._rawPin._connected:
=======
        if not pin._rawPin.hasConnections():
>>>>>>> 07ce1eb2
            linearGrad.setColorAt(0, pin.color().darker(280))
            linearGrad.setColorAt(0.5, pin.color().darker(280))
            linearGrad.setColorAt(0.65, pin.color().lighter(130))
            linearGrad.setColorAt(1, pin.color().lighter(70))
        else:
            linearGrad.setColorAt(0, pin.color())
            linearGrad.setColorAt(1, pin.color())

        if pin.hovered:
            linearGrad.setColorAt(1, pin.color().lighter(200))

        painter.setBrush(QtGui.QBrush(linearGrad))
        rect = background_rect.setX(background_rect.x())
        painter.drawEllipse(background_rect)

    @staticmethod
    def asExecPin(pin, painter, option, widget):
        painter.setPen(PinPainter._execPen)
        if pin._rawPin.hasConnections():
            painter.setBrush(QtGui.QBrush(pin.color()))
        else:
            painter.setBrush(QtCore.Qt.NoBrush)
        arrow = QtGui.QPolygonF([QtCore.QPointF(2, 0.0),
                                QtCore.QPointF(2+pin.width / 2.0, 0.0),
                                QtCore.QPointF(2+pin.width, pin.height / 2.0),
                                QtCore.QPointF(2+pin.width / 2.0, pin.height),
                                QtCore.QPointF(2, pin.height)])
        painter.drawPolygon(arrow)

    @staticmethod
    def asGroupPin(pin, painter, option, widget):
        painter.setPen(PinPainter._groupPen)
        painter.setBrush(QtGui.QBrush(Colors.AbsoluteBlack))
        #painter.setBrush(QtCore.Qt.NoBrush)
        if not pin.expanded:
            arrow = QtGui.QPolygonF([QtCore.QPointF(0.0, 0.0),
                                    QtCore.QPointF(pin.width, pin.height / 2.0),
                                    QtCore.QPointF(0, pin.height)])
        else:
            arrow = QtGui.QPolygonF([QtCore.QPointF(pin.width/2, pin.height),
                                    QtCore.QPointF(0, 0),
                                    QtCore.QPointF(pin.width, 0)])                    
        painter.drawPolygon(arrow)
        #painter.drawRect(0,0,pin.width,pin.height)
    @staticmethod
    def asArrayPin(pin, painter, option, widget):
        painter.setBrush(QtGui.QBrush(pin.color()))

        size = 3

        w = pin.width / size
        h = pin.height / size

        for row in range(size):
            for column in range(size):
                x = row * w
                y = column * h
                painter.drawRect(x, y, w, h)<|MERGE_RESOLUTION|>--- conflicted
+++ resolved
@@ -20,11 +20,7 @@
         h = background_rect.height() / 2
 
         linearGrad = QtGui.QRadialGradient(QtCore.QPointF(w+1, h+1), pin.width / 2.5)
-<<<<<<< HEAD
-        if not pin._rawPin._connected:
-=======
         if not pin._rawPin.hasConnections():
->>>>>>> 07ce1eb2
             linearGrad.setColorAt(0, pin.color().darker(280))
             linearGrad.setColorAt(0.5, pin.color().darker(280))
             linearGrad.setColorAt(0.65, pin.color().lighter(130))
