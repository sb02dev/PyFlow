--- conflicted
+++ resolved
@@ -5,11 +5,6 @@
 comment node SUCKS!!!
 smooth zoom
 new nodes. python built-in functions
-<<<<<<< HEAD
-grid snapping
 execution pins
 nested nodes
-variables?
-=======
-execution pins
->>>>>>> eb8cb3c0
+variables?